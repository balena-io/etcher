# Etcher

> Flash OS images to SD cards & USB drives, safely and easily.

Etcher is a powerful OS image flasher built with web technologies to ensure
flashing an SDCard or USB drive is a pleasant and safe experience. It protects
you from accidentally writing to your hard-drives, ensures every byte of data
was written correctly, and much more. It can also directly flash Raspberry Pi devices that support [USB device boot mode](https://www.raspberrypi.com/documentation/computers/raspberry-pi.html#usb-device-boot-mode).

[![Current Release](https://img.shields.io/github/release/balena-io/etcher.svg?style=flat-square)](https://balena.io/etcher)
[![License](https://img.shields.io/github/license/balena-io/etcher.svg?style=flat-square)](https://github.com/balena-io/etcher/blob/master/LICENSE)
[![Balena.io Forums](https://img.shields.io/discourse/https/forums.balena.io/topics.svg?style=flat-square&label=balena.io%20forums)](https://forums.balena.io/c/etcher)

---

[**Download**][etcher] | [**Support**][support] | [**Documentation**][user-documentation] | [**Contributing**][contributing] | [**Roadmap**][milestones]

## Supported Operating Systems

- Linux (most distros)
- macOS 10.10 (Yosemite) and later
- Microsoft Windows 7 and later

**Note**: Etcher will run on any platform officially supported by
[Electron][electron]. Read more in their
[documentation][electron-supported-platforms].

## Installers

Refer to the [downloads page][etcher] for the latest pre-made
installers for all supported operating systems.

## Packages

> [![Hosted By: Cloudsmith](https://img.shields.io/badge/OSS%20hosting%20by-cloudsmith-blue?logo=cloudsmith&style=for-the-badge)](https://cloudsmith.com) \
Package repository hosting is graciously provided by  [Cloudsmith](https://cloudsmith.com).
Cloudsmith is the only fully hosted, cloud-native, universal package management solution, that
enables your organization to create, store and share packages in any format, to any place, with total
confidence.

#### Debian and Ubuntu based Package Repository (GNU/Linux x86/x64)

> Detailed or alternative steps in the [instructions by Cloudsmith](https://cloudsmith.io/~balena/repos/etcher/setup/#formats-deb)

1. Add Etcher Debian repository:

   ```sh
   curl -1sLf \
      'https://dl.cloudsmith.io/public/balena/etcher/setup.deb.sh' \
      | sudo -E bash
   ```

2. Update and install:

   ```sh
<<<<<<< HEAD
   sudo apt update
   sudo apt install balena-etcher-electron
=======
   sudo apt-get update #you can use apt instead of apt-get as well
   sudo apt-get install balena-etcher-electron
>>>>>>> a0fc9bbd
   ```
   >Note: after v1.7.9 the package name changed to `balena-etcher` (no electron at the end)

##### Uninstall

```sh
sudo apt remove balena-etcher-electron
sudo rm /etc/apt/sources.list.d/balena-etcher.list
sudo apt update
sudo apt autoremove
```

#### Redhat (RHEL) and Fedora-based Package Repository (GNU/Linux x86/x64)

> Detailed or alternative steps in the [instructions by Cloudsmith](https://cloudsmith.io/~balena/repos/etcher/setup/#formats-rpm)


##### DNF

1. Add Etcher rpm repository:

   ```sh
   curl -1sLf \
      'https://dl.cloudsmith.io/public/balena/etcher/setup.rpm.sh' \
      | sudo -E bash
   ```

2. Update and install:

   ```sh
   sudo dnf install -y balena-etcher-electron
   ```
   >Note: after v1.7.9 the package name changed to `balena-etcher` (no electron at the end)

###### Uninstall

```sh
rm /etc/yum.repos.d/balena-etcher.repo
rm /etc/yum.repos.d/balena-etcher-source.repo
```

##### Yum

1. Add Etcher rpm repository:

   ```sh
   curl -1sLf \
      'https://dl.cloudsmith.io/public/balena/etcher/setup.rpm.sh' \
      | sudo -E bash
   ```

2. Update and install:

   ```sh
   sudo yum install -y balena-etcher-electron
   ```
   >Note: after v1.7.9 the package name changed to `balena-etcher` (no electron at the end)

###### Uninstall

```sh
sudo yum remove -y balena-etcher-electron
rm /etc/yum.repos.d/balena-etcher.repo
rm /etc/yum.repos.d/balena-etcher-source.repo
```

#### OpenSUSE LEAP & Tumbleweed install (zypper)

1. Add the repo

   ```sh
   curl -1sLf \
   'https://dl.cloudsmith.io/public/balena/etcher/setup.rpm.sh' \
   | sudo -E bash
   ```
2. Update and install

   ```sh
   sudo zypper up
   sudo zypper install balena-etcher-electron
   ```
   >Note: after v1.7.9 the package name changed to `balena-etcher` (no electron at the end)

##### Uninstall

```sh
sudo zypper rm balena-etcher-electron
# remove the repo
sudo zypper rr balena-etcher
sudo zypper rr balena-etcher-source
```

#### Solus (GNU/Linux x64)

```sh
sudo eopkg it etcher
```

##### Uninstall

```sh
sudo eopkg rm etcher
```

#### Arch/Manjaro Linux (GNU/Linux x64)

Etcher is offered through the Arch User Repository and can be installed on both Manjaro and Arch systems. You can compile it from the source code in this repository using [`balena-etcher`](https://aur.archlinux.org/packages/balena-etcher/). The following example uses a common AUR helper to install the latest release:

```sh
yay -S balena-etcher
```

##### Uninstall

```sh
yay -R balena-etcher
```
#### WinGet (Windows)

This package is updated by [gh-action](https://github.com/vedantmgoyal2009/winget-releaser), and is kept up to date automatically.

```sh
winget install balenaEtcher #or Balena.Etcher
```

##### Uninstall

```sh
winget uninstall balenaEtcher
```

#### Chocolatey (Windows)

This package is maintained by [@majkinetor](https://github.com/majkinetor), and
is kept up to date automatically.

```sh
choco install etcher
```

##### Uninstall

```sh
choco uninstall etcher
```

## Support

If you're having any problem, please [raise an issue][newissue] on GitHub, and
the balena.io team will be happy to help.

## License

Etcher is free software and may be redistributed under the terms specified in
the [license].

[etcher]: https://balena.io/etcher
[electron]: https://electronjs.org/
[electron-supported-platforms]: https://electronjs.org/docs/tutorial/support#supported-platforms
[support]: https://github.com/balena-io/etcher/blob/master/SUPPORT.md
[contributing]: https://github.com/balena-io/etcher/blob/master/docs/CONTRIBUTING.md
[user-documentation]: https://github.com/balena-io/etcher/blob/master/docs/USER-DOCUMENTATION.md
[milestones]: https://github.com/balena-io/etcher/milestones
[newissue]: https://github.com/balena-io/etcher/issues/new
[license]: https://github.com/balena-io/etcher/blob/master/LICENSE

<|MERGE_RESOLUTION|>--- conflicted
+++ resolved
@@ -53,13 +53,8 @@
 2. Update and install:
 
    ```sh
-<<<<<<< HEAD
    sudo apt update
-   sudo apt install balena-etcher-electron
-=======
-   sudo apt-get update #you can use apt instead of apt-get as well
-   sudo apt-get install balena-etcher-electron
->>>>>>> a0fc9bbd
+   sudo apt install balena-etcher
    ```
    >Note: after v1.7.9 the package name changed to `balena-etcher` (no electron at the end)
 
