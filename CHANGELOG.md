--- conflicted
+++ resolved
@@ -3,8 +3,6 @@
 All notable changes to this project will be documented in this file.
 This project adheres to [Semantic Versioning](http://semver.org/).
 
-<<<<<<< HEAD
-=======
 # v1.11.5
 ## (2022-12-10)
 
@@ -200,7 +198,6 @@
 
 * Fixing call to electron block screensaver methods invocation [Aurelien VALADE]
 
->>>>>>> 7b5808eb
 # v1.10.0
 ## (2022-11-10)
 
