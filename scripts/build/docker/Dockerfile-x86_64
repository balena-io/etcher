FROM resin/amd64-debian:jessie

# Setup APT sources
RUN echo "deb http://ftp.debian.org/debian jessie-backports main" >> /etc/apt/sources.list

# Install dependencies
RUN apt-get update \
  && apt-get install -y \
    build-essential \
    curl \
    dpkg \
    fakeroot \
    fuse \
    git \
    jq \
    libasound2 \
    libgconf-2-4 \
    libgtk2.0-0 \
    libx11-xcb1 \
    libnss3 \
    libsass0 \
    libxss1 \
    libxtst6 \
    libyaml-dev \
    python \
    python-pip \
    python-dev \
    python-software-properties \
    rsync \
    unzip \
    xvfb \
<<<<<<< HEAD
    zip  \
    rpm
=======
    xauth \
    zip
>>>>>>> 9a3900de

# NodeJS
RUN curl -sL https://deb.nodesource.com/setup_6.x | bash - \
  && apt-get install -y nodejs

# See https://github.com/mapbox/node-pre-gyp/issues/165
RUN npm config set unsafe-perm=true

RUN npm config set spin=false
RUN npm install -g uglify-es@3.0.3 electron-installer-debian@0.5.1 electron-installer-redhat@0.5.0

# Python
COPY requirements.txt requirements.txt
RUN pip install -r requirements.txt<|MERGE_RESOLUTION|>--- conflicted
+++ resolved
@@ -29,13 +29,9 @@
     rsync \
     unzip \
     xvfb \
-<<<<<<< HEAD
-    zip  \
+    xauth \
+    zip   \
     rpm
-=======
-    xauth \
-    zip
->>>>>>> 9a3900de
 
 # NodeJS
 RUN curl -sL https://deb.nodesource.com/setup_6.x | bash - \
