FROM resin/i386-debian:jessie

# Setup APT sources
RUN echo "deb http://ftp.debian.org/debian jessie-backports main" >> /etc/apt/sources.list

# Install dependencies
RUN apt-get update \
  && apt-get install -y \
    build-essential \
    curl \
    dpkg \
    fakeroot \
    fuse \
    git \
    jq \
    libasound2 \
    libgconf-2-4 \
    libgtk2.0-0 \
    libx11-xcb1 \
    libnss3 \
    libsass0 \
    libxss1 \
    libxtst6 \
    libyaml-dev \
    python \
    python-pip \
    python-dev \
    python-software-properties \
    rsync \
    unzip \
    xvfb \
<<<<<<< HEAD
    zip  \
    rpm
=======
    xauth \
    zip
>>>>>>> 9a3900de

# NodeJS
RUN curl -sL https://deb.nodesource.com/setup_6.x | bash - \
  && apt-get install -y nodejs

# See https://github.com/mapbox/node-pre-gyp/issues/165
RUN npm config set unsafe-perm=true

RUN npm config set spin=false
RUN npm install -g uglify-es@3.0.3 electron-installer-debian@0.5.1 electron-installer-redhat@0.5.0

# Python
COPY requirements.txt requirements.txt
RUN pip install -r requirements.txt<|MERGE_RESOLUTION|>--- conflicted
+++ resolved
@@ -29,13 +29,8 @@
     rsync \
     unzip \
     xvfb \
-<<<<<<< HEAD
-    zip  \
-    rpm
-=======
     xauth \
     zip
->>>>>>> 9a3900de
 
 # NodeJS
 RUN curl -sL https://deb.nodesource.com/setup_6.x | bash - \
