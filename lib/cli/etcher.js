/*
 * Copyright 2016 Resin.io
 *
 * Licensed under the Apache License, Version 2.0 (the "License");
 * you may not use this file except in compliance with the License.
 * You may obtain a copy of the License at
 *
 *    http://www.apache.org/licenses/LICENSE-2.0
 *
 * Unless required by applicable law or agreed to in writing, software
 * distributed under the License is distributed on an "AS IS" BASIS,
 * WITHOUT WARRANTIES OR CONDITIONS OF ANY KIND, either express or implied.
 * See the License for the specific language governing permissions and
 * limitations under the License.
 */

'use strict';

<<<<<<< HEAD
const visuals = require('./modules/visuals');
const form = require('./modules/form');
=======
const _ = require('lodash');
const Bluebird = require('bluebird');
const visuals = require('resin-cli-visuals');
const form = require('resin-cli-form');
const drivelist = Bluebird.promisifyAll(require('drivelist'));
>>>>>>> ce909362
const writer = require('./writer');
const utils = require('./utils');
const options = require('./cli');
const log = require('./log');
const _ = require('lodash');
const request = require('request');
const progress = require('request-progress');
const Bluebird = require('bluebird');
const EXIT_CODES = require('../src/exit-codes');

<<<<<<< HEAD
const fs = Bluebird.promisifyAll(require('fs'));
const zlib = Bluebird.promisifyAll(require('zlib'));
const imagefs = require('resin-image-fs'); 
const replacestream = require('replacestream')
const ipmodule = require('ip');

        form.run([
        {
            message: 'Select version of KiOS',
            type: 'kios',
            name: 'kios'
        },
        {
            message: 'Select the board',
            type: 'list',
            name: 'board',
            choices: [{
                name: 'Raspberry Pi A or B', 
                value: 'raspberrypi'
            },
            {
                name: 'Raspberry Pi 2',
                value: 'raspberrypi2'
            },
            {
                name: 'Raspberry Pi 3',
                value: 'raspberrypi3'
            }]
        },
        {
            message: 'Select a network',
            type: 'list',
            name: 'network',
            choices: [{
                name: 'Ethernet', 
                value: 'eth'
            },
            {
                name: 'WiFi',
                value: 'wifi'
            }]
        },
        {
            message: 'Select a WiFi connection',
            type: 'wifi',
            name: 'wifi',
            when: {network: 'wifi'}
        },
        {
            message: 'Define the name of the connection yourself',
            type: 'input',
            name: 'wifi',
            when: {wifi: 'other'}
        },
        {
            message: 'What\'s the password for the connection?',
            type: 'password',
            name: 'password',
            when: {network: 'wifi'}
        },
        {
            message: 'Select the network configuration',
            type: 'list',
            name: 'routing',
            choices: [{
              name: 'dynamic', 
              value: 'dynamic'
            },
            {
              name: 'static',
              value: 'static'
            }]
        },
        {
            message: 'Specify the ip address you like to use',
            type: 'ip',
            name: 'ip',
            when: {routing: 'static'},
        },
        {
            message: 'Specify the netmask',
            type: 'netmask',
            name: 'netmask',
            when: {routing: 'static'},
        },
        {
            message: 'Specify the gateway',
            type: 'gateway',
            name: 'gateway',
            when: {routing: 'static'},
        },
        {
            message: 'Specify the DNS address',
            type: 'input',
            name: 'dns',
            default: '8.8.8.8',
            when: {routing: 'static'},
        },
        {
            message: 'Select drive',
            type: 'drive',
            name: 'drive'
        },
        {
            message: 'This will erase the selected drive. Are you sure?',
            type: 'confirm',
            name: 'yes',
            default: false
        }],
        {
            override:
            {
                kios: options.kios,

                board: options.board,

                network: options.network,

                wifi: options.wifi,

                password: options.password,

                routing: options.routing,

                ip: options.ip,

                netmask: options.netmask,

                gateway: options.gateway,

                dns: options.dns,

                drive: options.drive,

                // If `options.yes` is `false`, pass `undefined`,
                // otherwise the question will not be asked because
                // `false` is a defined value.
                yes: options.robot || options.yes || undefined

            }
        })
        .then((answers) => {

            if (!answers.yes)
            {
                throw new Error('Aborted');
            }

            const progressBars = {
                downloading: new visuals.Progress('Downloading'),
                write: new visuals.Progress('Flashing'),
                check: new visuals.Progress('Validating')
            };

            // Get correct image for the selected pi.

            return visuals.kios.getVersions().then((releases) => {

                return new Bluebird((resolve, reject) => {

                    releases = JSON.parse(releases);
                    var release = _.find(releases, {'tag_name': answers.kios});

                    var assets = release.assets;
                    var image = _.find(assets, function(asset)
                    {
                        return asset.name.indexOf(answers.board) > -1;
                    });

                    if(image)
                    {
                        resolve(image.browser_download_url);
                    }
                    else
                    {
                        throw new Error('Image could not be found for release ' + answers.kios);
                    }
                });

            })
            .then((url) => {

                return new Bluebird((resolve, reject) => {
                    var totalSize = 0;
                    var currentSize = 0;
                  
                    var body = "";
                    progress(request({
                        url: url,
                        headers : {'User-Agent':'robot'},
                        method: 'GET',
                        encoding: null
                    },
                    function(err, response, body)
                    {
                        zlib.gunzip(body, function(err, dezipped)
                        {
                            resolve(dezipped);
                        });
                    }))
                    .on('progress', function(state)
                    {
                        if (options.robot)
                        {
                            if(state.time.remaining)
                            {
                                log.toStdout(JSON.stringify({
                                    command: 'progress',
                                    data: {
                                        type: 'downloading',
                                        percentage: parseInt(state.percentage*100),
                                        eta: parseInt(state.time.remaining),
                                        speed: parseInt(state.speed)
                                    }
                                }));
                            }
                        }
                        else 
                        {
                            progressBars['downloading'].update({
                                percentage: parseInt(state.percentage*100),
                                eta: parseInt(state.time.remaining),
                                speed: parseInt(state.speed)
                            });
                        }
                    })
                });
            })
            .then((data) => {

                if (options.robot)
                {
                    /*log.toStdout(JSON.stringify(
                    {
                        command: 'done',
                        data:{}
                    }));*/
                }
                else
                {
                    console.log('Image downloaded succesfully!');
                }

                var filename = "assets/temp.img";

                return fs.writeFileAsync(filename, data);

            })
            .then((file) => {
          
                // Write configuration files
                return imagefs.read(
                {
                    image: 'assets/temp.img',
                    partition:
                    {
                        primary: 4,
                        logical: 1
                    },
                    path: 'wireless.conf'
                }
            )
            .then((stream) => {

                if(answers.network == 'wifi')
                {
                    return imagefs.write(
                    {
                        image: 'assets/temp.img',
                        partition:
                        {
                            primary: 4,
                            logical: 1
                        },
                        path: 'wireless.conf'
                    },
                    stream
                    .pipe(replacestream("ssid=\"\"", "ssid=\"" + answers.wifi + "\""))
                    .pipe(replacestream("psk=\"\"", "psk=\"" + answers.password + "\""))
                    )
                }
                else
                {
                    return stream;
                }
            })
            .then((stream) => {

                return imagefs.read(
                {
                    image: 'assets/temp.img',
                    partition:
                    {
                        primary: 4,
                        logical: 1
                    },
                    path: 'static_ip.conf'
                },
                stream
                )
            })
            .then((stream) => {

                if(answers.routing == 'static')
                {
                    return imagefs.write(
                    {
                        image: 'assets/temp.img',
                        partition:
                        {
                            primary: 4,
                            logical: 1
                        },
                        path: 'static_ip.conf'
                    },
                    stream
                    .pipe(replacestream("static_ip=\"\"", "static_ip=\"" + answers.ip + '/' + ipmodule.subnet(answers.ip, answers.netmask).subnetMaskLength + "\""))
                    .pipe(replacestream("static_gw=\"\"", "static_gw=\"" + answers.gateway + "\""))
                    .pipe(replacestream("static_dns=\"\"", "static_dns=\"" + answers.dns + "\""))
                    )
                }
                else
                {
                    return stream;
                }
            })
            .then((stream) => {
          
                return writer.writeImage('assets/temp.img', {
                    device: answers.drive
                },
                {
                    unmountOnSuccess: options.unmount,
                    validateWriteOnSuccess: options.check
                },
                (state) => {

                    if (options.robot)
                    {
                        log.toStdout(JSON.stringify({
                            command: 'progress',
                            data: {
                                type: state.type,
                                percentage: Math.floor(state.percentage),
                                eta: state.eta,
                                speed: Math.floor(state.speed)
                            }
                        }));
                    }
                    else 
                    {
                        progressBars[state.type].update(state);
                    }
                })
            }) 
          
            .then((results) => {

                if (options.robot)
                {
                    log.toStdout(JSON.stringify(
                    {
                        command: 'done',
                        data:
                        {
                            passedValidation: results.passedValidation,
                            sourceChecksum: results.sourceChecksum
                        }
                    }));
                }
                else
                {
                    if (results.passedValidation)
                    {
                        console.log('Your flash is complete!');
                        console.log(`Checksum: ${results.sourceChecksum}`);
                    }
                    else
                    {
                        console.error('Validation failed!');
                    }
                }

                if (results.passedValidation)
                {
                    process.exit(EXIT_CODES.SUCCESS);
                }
                else
                {
                    process.exit(EXIT_CODES.VALIDATION_ERROR);
                }  

            })
        })

    .catch((error) => {

        if (options.robot)
        {
            log.toStderr(JSON.stringify(
            {
                command: 'error',
                data:
                {
                    message: error.message
                
                }
            }));
        }
        else
        {
            utils.printError(error);
        }

        process.exit(EXIT_CODES.GENERAL_ERROR);

    })
    .finally(log.close);

    });
//});
=======
form.run([
  {
    message: 'Select drive',
    type: 'drive',
    name: 'drive'
  },
  {
    message: 'This will erase the selected drive. Are you sure?',
    type: 'confirm',
    name: 'yes',
    default: false
  }
], {
  override: {
    drive: options.drive,

    // If `options.yes` is `false`, pass `undefined`,
    // otherwise the question will not be asked because
    // `false` is a defined value.
    yes: options.robot || options.yes || undefined

  }
}).then((answers) => {
  if (!answers.yes) {
    throw new Error('Aborted');
  }

  const progressBars = {
    write: new visuals.Progress('Flashing'),
    check: new visuals.Progress('Validating')
  };

  return drivelist.listAsync().then((drives) => {
    const selectedDrive = _.find(drives, {
      device: answers.drive
    });

    if (!selectedDrive) {
      throw new Error(`Drive not found: ${answers.drive}`);
    }

    return writer.writeImage(options._[0], selectedDrive, {
      unmountOnSuccess: options.unmount,
      validateWriteOnSuccess: options.check
    }, (state) => {

      if (options.robot) {
        log.toStdout(JSON.stringify({
          command: 'progress',
          data: {
            type: state.type,
            percentage: Math.floor(state.percentage),
            eta: state.eta,
            speed: Math.floor(state.speed)
          }
        }));
      } else {
        progressBars[state.type].update(state);
      }

    });
  });
}).then((results) => {

  if (options.robot) {
    log.toStdout(JSON.stringify({
      command: 'done',
      data: {
        passedValidation: results.passedValidation,
        sourceChecksum: results.sourceChecksum
      }
    }));
  } else {
    if (results.passedValidation) {
      console.log('Your flash is complete!');
      console.log(`Checksum: ${results.sourceChecksum}`);
    } else {
      console.error('Validation failed!');
    }
  }

  if (results.passedValidation) {
    process.exit(EXIT_CODES.SUCCESS);
  } else {
    process.exit(EXIT_CODES.VALIDATION_ERROR);
  }

}).catch((error) => {

  if (options.robot) {
    log.toStderr(JSON.stringify({
      command: 'error',
      data: {
        message: error.message,
        code: error.code
      }
    }));
  } else {
    utils.printError(error);
  }

  process.exit(EXIT_CODES.GENERAL_ERROR);
}).finally(log.close);
>>>>>>> ce909362
<|MERGE_RESOLUTION|>--- conflicted
+++ resolved
@@ -16,27 +16,19 @@
 
 'use strict';
 
-<<<<<<< HEAD
 const visuals = require('./modules/visuals');
 const form = require('./modules/form');
-=======
 const _ = require('lodash');
 const Bluebird = require('bluebird');
-const visuals = require('resin-cli-visuals');
-const form = require('resin-cli-form');
 const drivelist = Bluebird.promisifyAll(require('drivelist'));
->>>>>>> ce909362
 const writer = require('./writer');
 const utils = require('./utils');
 const options = require('./cli');
 const log = require('./log');
-const _ = require('lodash');
 const request = require('request');
 const progress = require('request-progress');
-const Bluebird = require('bluebird');
 const EXIT_CODES = require('../src/exit-codes');
 
-<<<<<<< HEAD
 const fs = Bluebird.promisifyAll(require('fs'));
 const zlib = Bluebird.promisifyAll(require('zlib'));
 const imagefs = require('resin-image-fs'); 
@@ -190,6 +182,17 @@
                 write: new visuals.Progress('Flashing'),
                 check: new visuals.Progress('Validating')
             };
+
+            return drivelist.listAsync().then((drives) => {
+                
+                const selectedDrive = _.find(drives, {
+                    device: answers.drive
+                });
+
+                if (!selectedDrive)
+                {
+                    throw new Error(`Drive not found: ${answers.drive}`);
+                }
 
             // Get correct image for the selected pi.
 
@@ -457,109 +460,4 @@
     .finally(log.close);
 
     });
-//});
-=======
-form.run([
-  {
-    message: 'Select drive',
-    type: 'drive',
-    name: 'drive'
-  },
-  {
-    message: 'This will erase the selected drive. Are you sure?',
-    type: 'confirm',
-    name: 'yes',
-    default: false
-  }
-], {
-  override: {
-    drive: options.drive,
-
-    // If `options.yes` is `false`, pass `undefined`,
-    // otherwise the question will not be asked because
-    // `false` is a defined value.
-    yes: options.robot || options.yes || undefined
-
-  }
-}).then((answers) => {
-  if (!answers.yes) {
-    throw new Error('Aborted');
-  }
-
-  const progressBars = {
-    write: new visuals.Progress('Flashing'),
-    check: new visuals.Progress('Validating')
-  };
-
-  return drivelist.listAsync().then((drives) => {
-    const selectedDrive = _.find(drives, {
-      device: answers.drive
-    });
-
-    if (!selectedDrive) {
-      throw new Error(`Drive not found: ${answers.drive}`);
-    }
-
-    return writer.writeImage(options._[0], selectedDrive, {
-      unmountOnSuccess: options.unmount,
-      validateWriteOnSuccess: options.check
-    }, (state) => {
-
-      if (options.robot) {
-        log.toStdout(JSON.stringify({
-          command: 'progress',
-          data: {
-            type: state.type,
-            percentage: Math.floor(state.percentage),
-            eta: state.eta,
-            speed: Math.floor(state.speed)
-          }
-        }));
-      } else {
-        progressBars[state.type].update(state);
-      }
-
-    });
-  });
-}).then((results) => {
-
-  if (options.robot) {
-    log.toStdout(JSON.stringify({
-      command: 'done',
-      data: {
-        passedValidation: results.passedValidation,
-        sourceChecksum: results.sourceChecksum
-      }
-    }));
-  } else {
-    if (results.passedValidation) {
-      console.log('Your flash is complete!');
-      console.log(`Checksum: ${results.sourceChecksum}`);
-    } else {
-      console.error('Validation failed!');
-    }
-  }
-
-  if (results.passedValidation) {
-    process.exit(EXIT_CODES.SUCCESS);
-  } else {
-    process.exit(EXIT_CODES.VALIDATION_ERROR);
-  }
-
-}).catch((error) => {
-
-  if (options.robot) {
-    log.toStderr(JSON.stringify({
-      command: 'error',
-      data: {
-        message: error.message,
-        code: error.code
-      }
-    }));
-  } else {
-    utils.printError(error);
-  }
-
-  process.exit(EXIT_CODES.GENERAL_ERROR);
-}).finally(log.close);
->>>>>>> ce909362
+});