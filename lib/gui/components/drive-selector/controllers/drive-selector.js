/*
 * Copyright 2016 Resin.io
 *
 * Licensed under the Apache License, Version 2.0 (the "License");
 * you may not use this file except in compliance with the License.
 * You may obtain a copy of the License at
 *
 *    http://www.apache.org/licenses/LICENSE-2.0
 *
 * Unless required by applicable law or agreed to in writing, software
 * distributed under the License is distributed on an "AS IS" BASIS,
 * WITHOUT WARRANTIES OR CONDITIONS OF ANY KIND, either express or implied.
 * See the License for the specific language governing permissions and
 * limitations under the License.
 */

'use strict';

const _ = require('lodash');

module.exports = function($uibModalInstance, DrivesModel, SelectionStateModel) {

  /**
   * @summary The drive selector state
   * @property
   * @type Object
   */
  this.state = SelectionStateModel;

  /**
   * @summary The drives model
   * @property
   * @type Object
   *
   * @description
   * We expose the whole service instead of the `.drives`
   * property, which is the one we're interested in since
   * this allows the property to be automatically updated
   * when `DrivesModel` detects a change in the drives.
   */
  this.drives = DrivesModel;

  /**
   * @summary Close the modal and resolve the selected drive
   * @function
   * @public
   *
   * @example
   * DriveSelectorController.closeModal();
   */
  this.closeModal = () => {
    const selectedDrive = SelectionStateModel.getDrive();

    // Sanity check to cover the case where a drive is selected,
    // the drive is then unplugged from the computer and the modal
    // is resolved with a non-existent drive.
    if (!selectedDrive || !_.includes(this.drives.getDrives(), selectedDrive)) {

<<<<<<< HEAD
      $uibModalInstance.dismiss();
=======
      $uibModalInstance.close();
>>>>>>> c425632e
    } else {
      $uibModalInstance.close(selectedDrive);
    }

  };

};<|MERGE_RESOLUTION|>--- conflicted
+++ resolved
@@ -56,11 +56,8 @@
     // is resolved with a non-existent drive.
     if (!selectedDrive || !_.includes(this.drives.getDrives(), selectedDrive)) {
 
-<<<<<<< HEAD
-      $uibModalInstance.dismiss();
-=======
       $uibModalInstance.close();
->>>>>>> c425632e
+
     } else {
       $uibModalInstance.close(selectedDrive);
     }
