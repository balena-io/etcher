--- conflicted
+++ resolved
@@ -51,11 +51,7 @@
 		} else {
 			return {
 				status: 'Flashing...',
-<<<<<<< HEAD
-				position: `${position ? bytesToClosestUnit(position) : ''}`,
-=======
 				position: `${position ? prettyBytes(position) : ''}`,
->>>>>>> 3feb22ee
 			};
 		}
 	} else if (type === 'verifying') {
