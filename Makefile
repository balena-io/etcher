# ---------------------------------------------------------------------
# Build configuration
# ---------------------------------------------------------------------

# This directory will be completely deleted by the `clean` rule
BUILD_DIRECTORY ?= release

# See http://stackoverflow.com/a/20763842/1641422
BUILD_DIRECTORY_PARENT = $(dir $(BUILD_DIRECTORY))
ifeq ($(wildcard $(BUILD_DIRECTORY_PARENT).),)
$(error $(BUILD_DIRECTORY_PARENT) does not exist)
endif

BUILD_TEMPORARY_DIRECTORY = $(BUILD_DIRECTORY)/.tmp
BUILD_OUTPUT_DIRECTORY = $(BUILD_DIRECTORY)/out

# ---------------------------------------------------------------------
# Application configuration
# ---------------------------------------------------------------------

ELECTRON_VERSION = $(shell jq -r '.devDependencies["electron"]' package.json)
NODE_VERSION = 6.1.0
COMPANY_NAME = $(shell jq -r '.companyName' package.json)
APPLICATION_NAME = $(shell jq -r '.displayName' package.json)
APPLICATION_DESCRIPTION = $(shell jq -r '.description' package.json)
APPLICATION_COPYRIGHT = $(shell jq -r '.copyright' package.json)
APPLICATION_CATEGORY = public.app-category.developer-tools
APPLICATION_BUNDLE_ID = io.resin.etcher
APPLICATION_FILES = lib,assets

# Add the current commit to the version if release type is "snapshot"
RELEASE_TYPE ?= snapshot
PACKAGE_JSON_VERSION = $(shell jq -r '.version' package.json)
ifeq ($(RELEASE_TYPE),production)
APPLICATION_VERSION = $(PACKAGE_JSON_VERSION)
S3_BUCKET = resin-production-downloads
endif
ifeq ($(RELEASE_TYPE),snapshot)
CURRENT_COMMIT_HASH = $(shell git log -1 --format="%h")
APPLICATION_VERSION = $(PACKAGE_JSON_VERSION)+$(CURRENT_COMMIT_HASH)
S3_BUCKET = resin-nightly-downloads
endif
ifndef APPLICATION_VERSION
$(error Invalid release type: $(RELEASE_TYPE))
endif

# ---------------------------------------------------------------------
# Operating system and architecture detection
# ---------------------------------------------------------------------

# http://stackoverflow.com/a/12099167
ifeq ($(OS),Windows_NT)
	HOST_PLATFORM = win32

	ifeq ($(PROCESSOR_ARCHITEW6432),AMD64)
		HOST_ARCH = x64
	else
		ifeq ($(PROCESSOR_ARCHITECTURE),AMD64)
			HOST_ARCH = x64
		endif
		ifeq ($(PROCESSOR_ARCHITECTURE),x86)
			HOST_ARCH = x86
		endif
	endif
else
	ifeq ($(shell uname -s),Linux)
		HOST_PLATFORM = linux

		ifeq ($(shell uname -m),x86_64)
			HOST_ARCH = x64
		endif
		ifneq ($(filter %86,$(shell uname -m)),)
			HOST_ARCH = x86
		endif
		ifeq ($(shell uname -m),armv7l)
			HOST_ARCH = armv7l
		endif
	endif
	ifeq ($(shell uname -s),Darwin)
		HOST_PLATFORM = darwin

		ifeq ($(shell uname -m),x86_64)
			HOST_ARCH = x64
		endif
	endif
endif

ifndef HOST_PLATFORM
$(error We couldn't detect your host platform)
endif
ifndef HOST_ARCH
$(error We couldn't detect your host architecture)
endif

TARGET_PLATFORM = $(HOST_PLATFORM)

ifneq ($(TARGET_PLATFORM),$(HOST_PLATFORM))
$(error We don't support cross-platform builds yet)
endif

# Default to host architecture. You can override by doing:
#
#   make <target> TARGET_ARCH=<arch>
#
TARGET_ARCH ?= $(HOST_ARCH)

# Support x86 builds from x64 in GNU/Linux
# See https://github.com/addaleax/lzma-native/issues/27
ifeq ($(TARGET_PLATFORM),linux)
	ifneq ($(HOST_ARCH),$(TARGET_ARCH))
		ifeq ($(TARGET_ARCH),x86)
			export CFLAGS += -m32
		else
$(error Can't build $(TARGET_ARCH) binaries on a $(HOST_ARCH) host)
		endif
	endif
endif

# ---------------------------------------------------------------------
# Code signing
# ---------------------------------------------------------------------

ifeq ($(TARGET_PLATFORM),darwin)
ifndef CODE_SIGN_IDENTITY
$(warning No code-sign identity found (CODE_SIGN_IDENTITY is not set))
endif
endif

ifeq ($(TARGET_PLATFORM),win32)
ifndef CODE_SIGN_CERTIFICATE
$(warning No code-sign certificate found (CODE_SIGN_CERTIFICATE is not set))
ifndef CODE_SIGN_CERTIFICATE_PASSWORD
$(warning No code-sign certificate password found (CODE_SIGN_CERTIFICATE_PASSWORD is not set))
endif
endif
endif

# ---------------------------------------------------------------------
# Analytics
# ---------------------------------------------------------------------

ifndef ANALYTICS_SENTRY_TOKEN
$(warning No Sentry token found (ANALYTICS_SENTRY_TOKEN is not set))
endif

ifndef ANALYTICS_MIXPANEL_TOKEN
$(warning No Mixpanel token found (ANALYTICS_MIXPANEL_TOKEN is not set))
endif

# ---------------------------------------------------------------------
# Extra variables
# ---------------------------------------------------------------------

TARGET_ARCH_DEBIAN = $(shell ./scripts/build/architecture-convert.sh -r $(TARGET_ARCH) -t debian)


TARGET_ARCH_REDHAT = $(shell ./scripts/build/architecture-convert.sh -r $(TARGET_ARCH) -t redhat)

PRODUCT_NAME = etcher
APPLICATION_NAME_LOWERCASE = $(shell echo $(APPLICATION_NAME) | tr A-Z a-z)
APPLICATION_VERSION_DEBIAN = $(shell echo $(APPLICATION_VERSION) | tr "-" "~")
<<<<<<< HEAD
APPLICATION_VERSION_REDHAT = $(shell echo $(APPLICATION_VERSION) | tr "-" "~")
=======

# Fix hard link Appveyor issues
>>>>>>> 30ed217c
CPRF = cp -RLf

# ---------------------------------------------------------------------
# Rules
# ---------------------------------------------------------------------

# See http://stackoverflow.com/a/12528721
# Note that the blank line before 'endef' is actually important - don't delete it
define execute-command
	$(1)

endef

$(BUILD_DIRECTORY):
	mkdir $@

$(BUILD_TEMPORARY_DIRECTORY): | $(BUILD_DIRECTORY)
	mkdir $@

$(BUILD_OUTPUT_DIRECTORY): | $(BUILD_DIRECTORY)
	mkdir $@

$(BUILD_DIRECTORY)/electron-$(TARGET_PLATFORM)-$(TARGET_ARCH)-dependencies: package.json npm-shrinkwrap.json \
	| $(BUILD_DIRECTORY)
	mkdir $@
	./scripts/build/dependencies-npm.sh -p \
		-r "$(TARGET_ARCH)" \
		-v "$(ELECTRON_VERSION)" \
		-x $@ \
		-t electron \
		-s "$(TARGET_PLATFORM)"

$(BUILD_DIRECTORY)/node-$(TARGET_PLATFORM)-$(TARGET_ARCH)-dependencies: package.json npm-shrinkwrap.json \
	| $(BUILD_DIRECTORY)
	mkdir $@
	./scripts/build/dependencies-npm.sh -p \
		-r "$(TARGET_ARCH)" \
		-v "$(NODE_VERSION)" \
		-x $@ \
		-t node \
		-s "$(TARGET_PLATFORM)"
	git apply --directory $@/node_modules/lzma-native patches/cli/lzma-native-index-static-addon-require.patch

$(BUILD_DIRECTORY)/electron-$(TARGET_PLATFORM)-$(APPLICATION_VERSION)-$(TARGET_ARCH)-app: \
	$(BUILD_DIRECTORY)/electron-$(TARGET_PLATFORM)-$(TARGET_ARCH)-dependencies \
	| $(BUILD_DIRECTORY) $(BUILD_TEMPORARY_DIRECTORY)
	./scripts/build/electron-create-resources-app.sh -s . -o $@ \
		-v $(APPLICATION_VERSION) \
		-f "$(APPLICATION_FILES)"
	$(CPRF) $</* $@

ifdef ANALYTICS_SENTRY_TOKEN
	./scripts/build/jq-insert.sh \
		-p "analytics.sentry.token" \
		-v "$(ANALYTICS_SENTRY_TOKEN)" \
		-f $@/package.json \
		-t $(BUILD_TEMPORARY_DIRECTORY)
endif

ifdef ANALYTICS_MIXPANEL_TOKEN
	./scripts/build/jq-insert.sh \
		-p "analytics.mixpanel.token" \
		-v "$(ANALYTICS_MIXPANEL_TOKEN)" \
		-f $@/package.json \
		-t $(BUILD_TEMPORARY_DIRECTORY)
endif

$(BUILD_DIRECTORY)/electron-$(TARGET_PLATFORM)-$(APPLICATION_VERSION)-$(TARGET_ARCH)-app.asar: \
	$(BUILD_DIRECTORY)/electron-$(TARGET_PLATFORM)-$(APPLICATION_VERSION)-$(TARGET_ARCH)-app \
	| $(BUILD_DIRECTORY)
	./scripts/build/electron-create-asar.sh -d $< -o $@

$(BUILD_DIRECTORY)/electron-$(ELECTRON_VERSION)-$(TARGET_PLATFORM)-$(TARGET_ARCH).zip: \
	| $(BUILD_DIRECTORY)
	./scripts/build/electron-download-package.sh \
		-r "$(TARGET_ARCH)" \
		-v "$(ELECTRON_VERSION)" \
		-s "$(TARGET_PLATFORM)" \
		-o $@

$(BUILD_DIRECTORY)/$(APPLICATION_NAME)-cli-$(TARGET_PLATFORM)-$(APPLICATION_VERSION)-$(TARGET_ARCH)-app: \
	package.json lib \
	$(BUILD_DIRECTORY)/node-$(TARGET_PLATFORM)-$(TARGET_ARCH)-dependencies \
	| $(BUILD_DIRECTORY)
	mkdir $@
	cp $(word 1,$^) $@
	$(CPRF) $(word 2,$^) $@
	$(CPRF) $(word 3,$^)/* $@

$(BUILD_DIRECTORY)/$(APPLICATION_NAME)-cli-$(TARGET_PLATFORM)-$(APPLICATION_VERSION)-$(TARGET_ARCH).js: \
	$(BUILD_DIRECTORY)/$(APPLICATION_NAME)-cli-$(TARGET_PLATFORM)-$(APPLICATION_VERSION)-$(TARGET_ARCH)-app \
	| $(BUILD_DIRECTORY)
	./scripts/build/concatenate-javascript.sh -e lib/cli/etcher.js -b $< -o $@ -m

$(BUILD_DIRECTORY)/$(APPLICATION_NAME)-cli-$(APPLICATION_VERSION)-$(TARGET_PLATFORM)-$(TARGET_ARCH): \
	$(BUILD_DIRECTORY)/node-$(TARGET_PLATFORM)-$(TARGET_ARCH)-dependencies \
	$(BUILD_DIRECTORY)/$(APPLICATION_NAME)-cli-$(TARGET_PLATFORM)-$(APPLICATION_VERSION)-$(TARGET_ARCH).js \
	| $(BUILD_DIRECTORY) $(BUILD_TEMPORARY_DIRECTORY)
	./scripts/build/node-package-cli.sh -o $@ -l $</node_modules \
		-n $(APPLICATION_NAME) \
		-e $(word 2,$^) \
		-r $(TARGET_ARCH) \
		-s $(TARGET_PLATFORM)

ifeq ($(TARGET_PLATFORM),win32)
	./scripts/build/electron-brand-exe.sh \
		-f $@/etcher.exe \
		-n $(APPLICATION_NAME) \
		-d "$(APPLICATION_DESCRIPTION)" \
		-v "$(APPLICATION_VERSION)" \
		-c "$(APPLICATION_COPYRIGHT)" \
		-m "$(COMPANY_NAME)" \
		-i assets/icon.ico \
		-w $(BUILD_TEMPORARY_DIRECTORY)
endif

ifeq ($(TARGET_PLATFORM),darwin)
ifdef CODE_SIGN_IDENTITY
	./scripts/build/electron-sign-file-darwin.sh -f $@/etcher -i "$(CODE_SIGN_IDENTITY)"
endif
endif

ifeq ($(TARGET_PLATFORM),win32)
ifdef CODE_SIGN_CERTIFICATE
ifdef CODE_SIGN_CERTIFICATE_PASSWORD
	./scripts/build/electron-sign-exe-win32.sh -f $@/etcher.exe \
		-d "$(APPLICATION_NAME) - $(APPLICATION_VERSION)" \
		-c $(CODE_SIGN_CERTIFICATE) \
		-p $(CODE_SIGN_CERTIFICATE_PASSWORD)
endif
endif
endif

$(BUILD_DIRECTORY)/$(APPLICATION_NAME)-$(APPLICATION_VERSION)-$(TARGET_PLATFORM)-$(TARGET_ARCH): \
	$(BUILD_DIRECTORY)/electron-$(TARGET_PLATFORM)-$(APPLICATION_VERSION)-$(TARGET_ARCH)-app.asar \
	$(BUILD_DIRECTORY)/electron-$(ELECTRON_VERSION)-$(TARGET_PLATFORM)-$(TARGET_ARCH).zip \
	| $(BUILD_DIRECTORY) $(BUILD_TEMPORARY_DIRECTORY)
ifeq ($(TARGET_PLATFORM),darwin)
	./scripts/build/electron-configure-package-darwin.sh -p $(word 2,$^) -a $< \
		-n "$(APPLICATION_NAME)" \
		-v "$(APPLICATION_VERSION)" \
		-b "$(APPLICATION_BUNDLE_ID)" \
		-c "$(APPLICATION_COPYRIGHT)" \
		-t "$(APPLICATION_CATEGORY)" \
		-i assets/icon.icns \
		-o $@
endif

ifeq ($(TARGET_PLATFORM),linux)
	./scripts/build/electron-configure-package-linux.sh -p $(word 2,$^) -a $< \
		-n "$(APPLICATION_NAME)" \
		-v "$(APPLICATION_VERSION)" \
		-l LICENSE \
		-o $@
endif

ifeq ($(TARGET_PLATFORM),win32)
	./scripts/build/electron-configure-package-win32.sh -p $(word 2,$^) -a $< \
		-n "$(APPLICATION_NAME)" \
		-d "$(APPLICATION_DESCRIPTION)" \
		-v "$(APPLICATION_VERSION)" \
		-l LICENSE \
		-c "$(APPLICATION_COPYRIGHT)" \
		-m "$(COMPANY_NAME)" \
		-i assets/icon.ico \
		-w $(BUILD_TEMPORARY_DIRECTORY) \
		-o $@
ifdef CODE_SIGN_CERTIFICATE
ifdef CODE_SIGN_CERTIFICATE_PASSWORD
	./scripts/build/electron-sign-exe-win32.sh -f $@/$(APPLICATION_NAME).exe \
		-d "$(APPLICATION_NAME) - $(APPLICATION_VERSION)" \
		-c $(CODE_SIGN_CERTIFICATE) \
		-p $(CODE_SIGN_CERTIFICATE_PASSWORD)
endif
endif
endif

$(BUILD_DIRECTORY)/$(APPLICATION_NAME)-$(APPLICATION_VERSION)-$(TARGET_PLATFORM)-$(TARGET_ARCH)-rw.dmg: \
	$(BUILD_DIRECTORY)/$(APPLICATION_NAME)-$(APPLICATION_VERSION)-darwin-$(TARGET_ARCH) \
	| $(BUILD_DIRECTORY)
	./scripts/build/electron-create-readwrite-dmg-darwin.sh -p $< -o $@ \
		-n "$(APPLICATION_NAME)" \
		-i assets/icon.icns \
		-b assets/osx/installer.png

$(BUILD_OUTPUT_DIRECTORY)/$(APPLICATION_NAME)-$(APPLICATION_VERSION)-darwin-$(TARGET_ARCH).zip: \
	$(BUILD_DIRECTORY)/$(APPLICATION_NAME)-$(APPLICATION_VERSION)-darwin-$(TARGET_ARCH) \
	| $(BUILD_OUTPUT_DIRECTORY)
ifdef CODE_SIGN_IDENTITY
	./scripts/build/electron-sign-app-darwin.sh -a $</$(APPLICATION_NAME).app -i "$(CODE_SIGN_IDENTITY)"
endif
	./scripts/build/zip-file.sh -f $</$(APPLICATION_NAME).app -s $(TARGET_PLATFORM) -o $@

$(BUILD_OUTPUT_DIRECTORY)/$(APPLICATION_NAME)-$(APPLICATION_VERSION)-darwin-$(TARGET_ARCH).dmg: \
	$(BUILD_DIRECTORY)/$(APPLICATION_NAME)-$(APPLICATION_VERSION)-$(TARGET_PLATFORM)-$(TARGET_ARCH)-rw.dmg \
	| $(BUILD_OUTPUT_DIRECTORY)
ifdef CODE_SIGN_IDENTITY
	./scripts/build/electron-sign-dmg-darwin.sh \
		-n "$(APPLICATION_NAME)" \
		-d $< \
		-i "$(CODE_SIGN_IDENTITY)"
endif
	./scripts/build/electron-create-readonly-dmg-darwin.sh -d $< -o $@

$(BUILD_DIRECTORY)/$(APPLICATION_NAME)-$(APPLICATION_VERSION)-linux-$(TARGET_ARCH).AppDir: \
	$(BUILD_DIRECTORY)/$(APPLICATION_NAME)-$(APPLICATION_VERSION)-linux-$(TARGET_ARCH) \
	| $(BUILD_DIRECTORY)
	./scripts/build/electron-create-appdir.sh -p $< -o $@ \
		-n "$(APPLICATION_NAME)" \
		-d "$(APPLICATION_DESCRIPTION)" \
		-r "$(TARGET_ARCH)" \
		-b "$(APPLICATION_NAME_LOWERCASE)" \
		-i assets/icon.png

$(BUILD_DIRECTORY)/$(APPLICATION_NAME)-$(APPLICATION_VERSION)-linux-$(TARGET_ARCH).AppImage: \
	$(BUILD_DIRECTORY)/$(APPLICATION_NAME)-$(APPLICATION_VERSION)-linux-$(TARGET_ARCH).AppDir \
	| $(BUILD_DIRECTORY) $(BUILD_TEMPORARY_DIRECTORY)
	./scripts/build/electron-create-appimage-linux.sh -d $< -o $@ \
		-r "$(TARGET_ARCH)" \
		-w "$(BUILD_TEMPORARY_DIRECTORY)"

$(BUILD_OUTPUT_DIRECTORY)/$(APPLICATION_NAME)-$(APPLICATION_VERSION)-linux-$(TARGET_ARCH).zip: \
	$(BUILD_DIRECTORY)/$(APPLICATION_NAME)-$(APPLICATION_VERSION)-linux-$(TARGET_ARCH).AppImage \
	| $(BUILD_OUTPUT_DIRECTORY)
	./scripts/build/zip-file.sh -f $< -s $(TARGET_PLATFORM) -o $@

$(BUILD_OUTPUT_DIRECTORY)/$(APPLICATION_NAME_LOWERCASE)-electron_$(APPLICATION_VERSION_DEBIAN)_$(TARGET_ARCH_DEBIAN).deb: \
	$(BUILD_DIRECTORY)/$(APPLICATION_NAME)-$(APPLICATION_VERSION)-linux-$(TARGET_ARCH) \
	| $(BUILD_OUTPUT_DIRECTORY)
	./scripts/build/electron-installer-debian-linux.sh -p $< -r "$(TARGET_ARCH)" -o $| \
		-c scripts/build/debian/config.json

$(BUILD_OUTPUT_DIRECTORY)/$(APPLICATION_NAME_LOWERCASE)-electron_$(APPLICATION_VERSION_REDHAT)_$(TARGET_ARCH_REDHAT).rpm: \
	$(BUILD_DIRECTORY)/$(APPLICATION_NAME)-$(APPLICATION_VERSION)-linux-$(TARGET_ARCH) \
	| $(BUILD_OUTPUT_DIRECTORY)
	./scripts/build/electron-installer-redhat-linux.sh -p $< -r "$(TARGET_ARCH)" -o $| \
		-c scripts/build/redhat/config.json

$(BUILD_OUTPUT_DIRECTORY)/$(APPLICATION_NAME)-$(APPLICATION_VERSION)-win32-$(TARGET_ARCH).zip: \
	$(BUILD_DIRECTORY)/$(APPLICATION_NAME)-$(APPLICATION_VERSION)-win32-$(TARGET_ARCH) \
	| $(BUILD_OUTPUT_DIRECTORY)
	./scripts/build/zip-file.sh -f $< -s $(TARGET_PLATFORM) -o $@

$(BUILD_OUTPUT_DIRECTORY)/$(APPLICATION_NAME)-$(APPLICATION_VERSION)-win32-$(TARGET_ARCH).exe: \
	$(BUILD_DIRECTORY)/$(APPLICATION_NAME)-$(APPLICATION_VERSION)-win32-$(TARGET_ARCH) \
	| $(BUILD_OUTPUT_DIRECTORY) $(BUILD_TEMPORARY_DIRECTORY)
	./scripts/build/electron-installer-nsis-win32.sh -n $(APPLICATION_NAME) -a $< -t $(BUILD_TEMPORARY_DIRECTORY) -o $@

ifdef CODE_SIGN_CERTIFICATE
ifdef CODE_SIGN_CERTIFICATE_PASSWORD
	./scripts/build/electron-sign-exe-win32.sh -f $@ \
		-d "$(APPLICATION_NAME) - $(APPLICATION_VERSION)" \
		-c $(CODE_SIGN_CERTIFICATE) \
		-p $(CODE_SIGN_CERTIFICATE_PASSWORD)
endif
endif

$(BUILD_OUTPUT_DIRECTORY)/$(APPLICATION_NAME)-cli-$(APPLICATION_VERSION)-$(TARGET_PLATFORM)-$(TARGET_ARCH).zip: \
	$(BUILD_DIRECTORY)/$(APPLICATION_NAME)-cli-$(APPLICATION_VERSION)-$(TARGET_PLATFORM)-$(TARGET_ARCH) \
	| $(BUILD_OUTPUT_DIRECTORY)
	./scripts/build/zip-file.sh -f $< -s $(TARGET_PLATFORM) -o $@

$(BUILD_OUTPUT_DIRECTORY)/$(APPLICATION_NAME)-cli-$(APPLICATION_VERSION)-$(TARGET_PLATFORM)-$(TARGET_ARCH).tar.gz: \
	$(BUILD_DIRECTORY)/$(APPLICATION_NAME)-cli-$(APPLICATION_VERSION)-$(TARGET_PLATFORM)-$(TARGET_ARCH) \
	| $(BUILD_OUTPUT_DIRECTORY)
	./scripts/build/tar-gz-file.sh -f $< -o $@

# ---------------------------------------------------------------------
# Phony targets
# ---------------------------------------------------------------------

TARGETS = \
	help \
	info \
	sanity-checks \
	clean \
	distclean \
	package-electron \
	package-cli \
	cli-develop \
	installers-all \
	electron-develop

package-electron: $(BUILD_DIRECTORY)/$(APPLICATION_NAME)-$(APPLICATION_VERSION)-$(TARGET_PLATFORM)-$(TARGET_ARCH)
package-cli: $(BUILD_DIRECTORY)/$(APPLICATION_NAME)-cli-$(APPLICATION_VERSION)-$(TARGET_PLATFORM)-$(TARGET_ARCH)

ifeq ($(TARGET_PLATFORM),darwin)
electron-installer-app-zip: $(BUILD_OUTPUT_DIRECTORY)/$(APPLICATION_NAME)-$(APPLICATION_VERSION)-$(TARGET_PLATFORM)-$(TARGET_ARCH).zip
electron-installer-dmg: $(BUILD_OUTPUT_DIRECTORY)/$(APPLICATION_NAME)-$(APPLICATION_VERSION)-$(TARGET_PLATFORM)-$(TARGET_ARCH).dmg
cli-installer-tar-gz: $(BUILD_OUTPUT_DIRECTORY)/$(APPLICATION_NAME)-cli-$(APPLICATION_VERSION)-$(TARGET_PLATFORM)-$(TARGET_ARCH).tar.gz
TARGETS += \
	electron-installer-dmg \
	electron-installer-app-zip \
	cli-installer-tar-gz
PUBLISH_AWS_S3 += \
	$(BUILD_OUTPUT_DIRECTORY)/$(APPLICATION_NAME)-$(APPLICATION_VERSION)-$(TARGET_PLATFORM)-$(TARGET_ARCH).zip \
	$(BUILD_OUTPUT_DIRECTORY)/$(APPLICATION_NAME)-$(APPLICATION_VERSION)-$(TARGET_PLATFORM)-$(TARGET_ARCH).dmg \
	$(BUILD_OUTPUT_DIRECTORY)/$(APPLICATION_NAME)-cli-$(APPLICATION_VERSION)-$(TARGET_PLATFORM)-$(TARGET_ARCH).tar.gz
endif

ifeq ($(TARGET_PLATFORM),linux)
electron-installer-appimage: $(BUILD_OUTPUT_DIRECTORY)/$(APPLICATION_NAME)-$(APPLICATION_VERSION)-$(TARGET_PLATFORM)-$(TARGET_ARCH).zip
electron-installer-debian: $(BUILD_OUTPUT_DIRECTORY)/$(APPLICATION_NAME_LOWERCASE)-electron_$(APPLICATION_VERSION_DEBIAN)_$(TARGET_ARCH_DEBIAN).deb
electron-installer-redhat: $(BUILD_OUTPUT_DIRECTORY)/$(APPLICATION_NAME_LOWERCASE)-electron_$(APPLICATION_VERSION_REDHAT)_$(TARGET_ARCH_REDHAT).rpm
cli-installer-tar-gz: $(BUILD_OUTPUT_DIRECTORY)/$(APPLICATION_NAME)-cli-$(APPLICATION_VERSION)-$(TARGET_PLATFORM)-$(TARGET_ARCH).tar.gz
TARGETS +=  \
	electron-installer-appimage \
	electron-installer-debian \
	electron-installer-redhat \
	cli-installer-tar-gz
PUBLISH_AWS_S3 += \
	$(BUILD_OUTPUT_DIRECTORY)/$(APPLICATION_NAME)-$(APPLICATION_VERSION)-$(TARGET_PLATFORM)-$(TARGET_ARCH).zip \
	$(BUILD_OUTPUT_DIRECTORY)/$(APPLICATION_NAME)-cli-$(APPLICATION_VERSION)-$(TARGET_PLATFORM)-$(TARGET_ARCH).tar.gz
PUBLISH_BINTRAY_DEBIAN += \
	$(BUILD_OUTPUT_DIRECTORY)/$(APPLICATION_NAME_LOWERCASE)-electron_$(APPLICATION_VERSION_DEBIAN)_$(TARGET_ARCH_DEBIAN).deb
endif

ifeq ($(TARGET_PLATFORM),win32)
electron-installer-zip: $(BUILD_OUTPUT_DIRECTORY)/$(APPLICATION_NAME)-$(APPLICATION_VERSION)-$(TARGET_PLATFORM)-$(TARGET_ARCH).zip
electron-installer-nsis: $(BUILD_OUTPUT_DIRECTORY)/$(APPLICATION_NAME)-$(APPLICATION_VERSION)-win32-$(TARGET_ARCH).exe
cli-installer-zip: $(BUILD_OUTPUT_DIRECTORY)/$(APPLICATION_NAME)-cli-$(APPLICATION_VERSION)-$(TARGET_PLATFORM)-$(TARGET_ARCH).zip
TARGETS += \
	electron-installer-zip \
	electron-installer-nsis \
	cli-installer-zip
PUBLISH_AWS_S3 += \
	$(BUILD_OUTPUT_DIRECTORY)/$(APPLICATION_NAME)-$(APPLICATION_VERSION)-$(TARGET_PLATFORM)-$(TARGET_ARCH).zip \
	$(BUILD_OUTPUT_DIRECTORY)/$(APPLICATION_NAME)-$(APPLICATION_VERSION)-win32-$(TARGET_ARCH).exe \
	$(BUILD_OUTPUT_DIRECTORY)/$(APPLICATION_NAME)-cli-$(APPLICATION_VERSION)-$(TARGET_PLATFORM)-$(TARGET_ARCH).zip
endif

installers-all: $(PUBLISH_AWS_S3) $(PUBLISH_BINTRAY_DEBIAN)

ifdef PUBLISH_AWS_S3
publish-aws-s3: $(PUBLISH_AWS_S3)
ifeq ($(RELEASE_TYPE),production)
	$(foreach publishable,$^,$(call execute-command,./scripts/publish/aws-s3.sh \
		-f $(publishable) \
		-b $(S3_BUCKET) \
		-v $(APPLICATION_VERSION) \
		-p $(PRODUCT_NAME)))
endif
ifeq ($(RELEASE_TYPE),snapshot)
	$(foreach publishable,$^,$(call execute-command,./scripts/publish/aws-s3.sh \
		-f $(publishable) \
		-b $(S3_BUCKET) \
		-v $(APPLICATION_VERSION) \
		-p $(PRODUCT_NAME) \
		-k $(shell date +"%Y-%m-%d")))
endif

TARGETS += publish-aws-s3
endif

ifdef PUBLISH_BINTRAY_DEBIAN
publish-bintray-debian: $(PUBLISH_BINTRAY_DEBIAN)
	$(foreach publishable,$^,$(call execute-command,./scripts/publish/bintray-debian.sh \
		-f $(publishable) \
		-v $(APPLICATION_VERSION_DEBIAN) \
		-r $(TARGET_ARCH) \
		-c $(APPLICATION_NAME_LOWERCASE) \
		-t $(RELEASE_TYPE)))

TARGETS += publish-bintray-debian
endif

.PHONY: $(TARGETS)

cli-develop:
	./scripts/build/dependencies-npm.sh \
		-r "$(TARGET_ARCH)" \
		-v "$(NODE_VERSION)" \
		-t node \
		-s "$(TARGET_PLATFORM)"

electron-develop:
	./scripts/build/dependencies-npm.sh \
		-r "$(TARGET_ARCH)" \
		-v "$(ELECTRON_VERSION)" \
		-t electron \
		-s "$(TARGET_PLATFORM)"

help:
	@echo "Available targets: $(TARGETS)"

info:
	@echo "Application version : $(APPLICATION_VERSION)"
	@echo "Release type        : $(RELEASE_TYPE)"
	@echo "Host platform       : $(HOST_PLATFORM)"
	@echo "Host arch           : $(HOST_ARCH)"
	@echo "Target platform     : $(TARGET_PLATFORM)"
	@echo "Target arch         : $(TARGET_ARCH)"

sanity-checks:
	./scripts/ci/ensure-all-node-requirements-available.sh
	./scripts/ci/ensure-staged-sass.sh
	./scripts/ci/ensure-staged-shrinkwrap.sh
	./scripts/ci/ensure-npm-dependencies-compatibility.sh
	./scripts/ci/ensure-npm-valid-dependencies.sh
	./scripts/ci/ensure-npm-shrinkwrap-versions.sh
	./scripts/ci/ensure-all-file-extensions-in-gitattributes.sh
	./scripts/ci/ensure-all-text-files-only-ascii.sh

clean:
	rm -rf $(BUILD_DIRECTORY)

distclean: clean
	rm -rf node_modules

.DEFAULT_GOAL = help<|MERGE_RESOLUTION|>--- conflicted
+++ resolved
@@ -159,12 +159,8 @@
 PRODUCT_NAME = etcher
 APPLICATION_NAME_LOWERCASE = $(shell echo $(APPLICATION_NAME) | tr A-Z a-z)
 APPLICATION_VERSION_DEBIAN = $(shell echo $(APPLICATION_VERSION) | tr "-" "~")
-<<<<<<< HEAD
 APPLICATION_VERSION_REDHAT = $(shell echo $(APPLICATION_VERSION) | tr "-" "~")
-=======
-
 # Fix hard link Appveyor issues
->>>>>>> 30ed217c
 CPRF = cp -RLf
 
 # ---------------------------------------------------------------------
